import os
import time
<<<<<<< HEAD
from typing import Optional, Tuple
=======
from typing import List, Tuple
>>>>>>> 1f0dd60b

import gym
from gym import spaces
import torch as th
import torch.nn.functional as F

# Check if tensorboard is available for pytorch
try:
    from torch.utils.tensorboard import SummaryWriter
except ImportError:
    SummaryWriter = None
import numpy as np

from torchy_baselines.common.base_class import BaseRLModel
from torchy_baselines.common.buffers import RolloutBuffer
from torchy_baselines.common.utils import explained_variance, get_schedule_fn
from torchy_baselines.common.vec_env import VecEnv
from torchy_baselines.common.callbacks import BaseCallback
from torchy_baselines.common import logger
from torchy_baselines.ppo.policies import PPOPolicy


class PPO(BaseRLModel):
    """
    Proximal Policy Optimization algorithm (PPO) (clip version)

    Paper: https://arxiv.org/abs/1707.06347
    Code: This implementation borrows code from OpenAI Spinning Up (https://github.com/openai/spinningup/)
    https://github.com/ikostrikov/pytorch-a2c-ppo-acktr-gail and
    and Stable Baselines (PPO2 from https://github.com/hill-a/stable-baselines)

    Introduction to PPO: https://spinningup.openai.com/en/latest/algorithms/ppo.html

    :param policy: (PPOPolicy or str) The policy model to use (MlpPolicy, CnnPolicy, ...)
    :param env: (Gym environment or str) The environment to learn from (if registered in Gym, can be str)
    :param learning_rate: (float or callable) The learning rate, it can be a function
        of the current progress (from 1 to 0)
    :param n_steps: (int) The number of steps to run for each environment per update
        (i.e. batch size is n_steps * n_env where n_env is number of environment copies running in parallel)
    :param batch_size: (int) Minibatch size
    :param n_epochs: (int) Number of epoch when optimizing the surrogate loss
    :param gamma: (float) Discount factor
    :param gae_lambda: (float) Factor for trade-off of bias vs variance for Generalized Advantage Estimator
    :param clip_range: (float or callable) Clipping parameter, it can be a function of the current progress
        (from 1 to 0).
    :param clip_range_vf: (float or callable) Clipping parameter for the value function,
        it can be a function of the current progress (from 1 to 0).
        This is a parameter specific to the OpenAI implementation. If None is passed (default),
        no clipping will be done on the value function.
        IMPORTANT: this clipping depends on the reward scaling.
    :param ent_coef: (float) Entropy coefficient for the loss calculation
    :param vf_coef: (float) Value function coefficient for the loss calculation
    :param max_grad_norm: (float) The maximum value for the gradient clipping
    :param use_sde: (bool) Whether to use State Dependent Exploration (SDE)
        instead of action noise exploration (default: False)
    :param sde_sample_freq: (int) Sample a new noise matrix every n steps when using SDE
        Default: -1 (only sample at the beginning of the rollout)
    :param target_kl: (float) Limit the KL divergence between updates,
        because the clipping is not enough to prevent large update
        see issue #213 (cf https://github.com/hill-a/stable-baselines/issues/213)
        By default, there is no limit on the kl div.
    :param tensorboard_log: (str) the log location for tensorboard (if None, no logging)
    :param create_eval_env: (bool) Whether to create a second environment that will be
        used for evaluating the agent periodically. (Only available when passing string for the environment)
    :param policy_kwargs: (dict) additional arguments to be passed to the policy on creation
    :param verbose: (int) the verbosity level: 0 none, 1 training information, 2 tensorflow debug
    :param seed: (int) Seed for the pseudo random generators
    :param device: (str or th.device) Device (cpu, cuda, ...) on which the code should be run.
        Setting it to auto, the code will be run on the GPU if possible.
    :param _init_setup_model: (bool) Whether or not to build the network at the creation of the instance
    """

    def __init__(self, policy, env, learning_rate=3e-4,
                 n_steps=2048, batch_size=64, n_epochs=10,
                 gamma=0.99, gae_lambda=0.95, clip_range=0.2, clip_range_vf=None,
                 ent_coef=0.0, vf_coef=0.5, max_grad_norm=0.5,
                 use_sde=False, sde_sample_freq=-1,
                 target_kl=None, tensorboard_log=None, create_eval_env=False,
                 policy_kwargs=None, verbose=0, seed=0, device='auto',
                 _init_setup_model=True):

        super(PPO, self).__init__(policy, env, PPOPolicy, policy_kwargs=policy_kwargs,
                                  verbose=verbose, device=device, use_sde=use_sde, sde_sample_freq=sde_sample_freq,
                                  create_eval_env=create_eval_env, support_multi_env=True, seed=seed)

        self.learning_rate = learning_rate
        self.batch_size = batch_size
        self.n_epochs = n_epochs
        self.n_steps = n_steps
        self.gamma = gamma
        self.gae_lambda = gae_lambda
        self.clip_range = clip_range
        self.clip_range_vf = clip_range_vf
        self.ent_coef = ent_coef
        self.vf_coef = vf_coef
        self.max_grad_norm = max_grad_norm
        self.rollout_buffer = None
        self.target_kl = target_kl
        self.tensorboard_log = tensorboard_log
        self.tb_writer = None

        if _init_setup_model:
            self._setup_model()

    def _setup_model(self):
        self._setup_learning_rate()
        # TODO: preprocessing: one hot vector for obs discrete
        state_dim = self.observation_space.shape[0]
        if isinstance(self.action_space, spaces.Box):
            # Action is a 1D vector
            action_dim = self.action_space.shape[0]
        elif isinstance(self.action_space, spaces.Discrete):
            # Action is a scalar
            action_dim = 1

        # TODO: different seed for each env when n_envs > 1
        if self.n_envs == 1:
            self.set_random_seed(self.seed)

        self.rollout_buffer = RolloutBuffer(self.n_steps, state_dim, action_dim, self.device,
                                            gamma=self.gamma, gae_lambda=self.gae_lambda, n_envs=self.n_envs)
        self.policy = self.policy_class(self.observation_space, self.action_space,
                                        self.learning_rate, use_sde=self.use_sde, device=self.device,
                                        **self.policy_kwargs)
        self.policy = self.policy.to(self.device)

        self.clip_range = get_schedule_fn(self.clip_range)
        if self.clip_range_vf is not None:
            self.clip_range_vf = get_schedule_fn(self.clip_range_vf)

    def select_action(self, observation, deterministic=False):
        # Normally not needed
        observation = np.array(observation)
        with th.no_grad():
            observation = th.FloatTensor(observation.reshape(1, -1)).to(self.device)
            return self.policy.actor_forward(observation, deterministic=deterministic)

    def predict(self, observation, state=None, mask=None, deterministic=False):
        """
        Get the model's action from an observation

        :param observation: (np.ndarray) the input observation
        :param state: (np.ndarray) The last states (can be None, used in recurrent policies)
        :param mask: (np.ndarray) The last masks (can be None, used in recurrent policies)
        :param deterministic: (bool) Whether or not to return deterministic actions.
        :return: (np.ndarray, np.ndarray) the model's action and the next state (used in recurrent policies)
        """
        clipped_actions = self.select_action(observation, deterministic=deterministic)
        if isinstance(self.action_space, gym.spaces.Box):
            clipped_actions = np.clip(clipped_actions, self.action_space.low, self.action_space.high)
        return clipped_actions

    def collect_rollouts(self,
                        env: VecEnv,
                        callback: BaseCallback,
                        rollout_buffer: RolloutBuffer,
                        n_rollout_steps: int = 256,
                        obs: Optional[np.ndarray] = None) -> Tuple[Optional[np.ndarray], bool]:

        n_steps = 0
        continue_training = True
        rollout_buffer.reset()
        # Sample new weights for the state dependent exploration
        # TODO: ensure episodic setting?
        if self.use_sde:
            self.policy.reset_noise(env.num_envs)

        callback.on_rollout_start()

        while n_steps < n_rollout_steps:

            if callback() is False:
                continue_training = False
                return None, continue_training


            if self.use_sde and self.sde_sample_freq > 0 and n_steps % self.sde_sample_freq == 0:
                # Sample a new noise matrix
                self.policy.reset_noise(env.num_envs)

            with th.no_grad():
                actions, values, log_probs = self.policy.forward(obs)
            actions = actions.cpu().numpy()

            # Rescale and perform action
            clipped_actions = actions
            # Clip the actions to avoid out of bound error
            if isinstance(self.action_space, gym.spaces.Box):
                clipped_actions = np.clip(actions, self.action_space.low, self.action_space.high)
            new_obs, rewards, dones, infos = env.step(clipped_actions)

            self._update_info_buffer(infos)
            n_steps += 1
            self.num_timesteps += env.num_envs

            if isinstance(self.action_space, gym.spaces.Discrete):
                # Reshape in case of discrete action
                actions = actions.reshape(-1, 1)
            rollout_buffer.add(obs, actions, rewards, dones, values, log_probs)
            obs = new_obs

        rollout_buffer.compute_returns_and_advantage(values, dones=dones)

        callback.on_rollout_end()

        return obs, continue_training

    def train(self, gradient_steps, batch_size=64):
        # Update optimizer learning rate
        self._update_learning_rate(self.policy.optimizer)
        # Compute current clip range
        clip_range = self.clip_range(self._current_progress)
        logger.logkv("clip_range", clip_range)
        if self.clip_range_vf is not None:
            clip_range_vf = self.clip_range_vf(self._current_progress)
            logger.logkv("clip_range_vf", clip_range_vf)

        for gradient_step in range(gradient_steps):
            approx_kl_divs = []
            # Sample replay buffer
            for replay_data in self.rollout_buffer.get(batch_size):
                # Unpack
                obs, action, old_values, old_log_prob, advantage, return_batch = replay_data

                if isinstance(self.action_space, spaces.Discrete):
                    # Convert discrete action for float to long
                    action = action.long().flatten()

                # Re-sample the noise matrix because the log_std has changed
                # TODO: investigate why there is no issue with the gradient
                # if that line is commented (as in SAC)
                if self.use_sde:
                    self.policy.reset_noise(batch_size)

                values, log_prob, entropy = self.policy.evaluate_actions(obs, action)
                values = values.flatten()
                # Normalize advantage
                advantage = (advantage - advantage.mean()) / (advantage.std() + 1e-8)

                # ratio between old and new policy, should be one at the first iteration
                ratio = th.exp(log_prob - old_log_prob)
                # clipped surrogate loss
                policy_loss_1 = advantage * ratio
                policy_loss_2 = advantage * th.clamp(ratio, 1 - clip_range, 1 + clip_range)
                policy_loss = -th.min(policy_loss_1, policy_loss_2).mean()

                if self.clip_range_vf is None:
                    # No clipping
                    values_pred = values
                else:
                    # Clip the different between old and new value
                    # NOTE: this depends on the reward scaling
                    values_pred = old_values + th.clamp(values - old_values, -clip_range_vf, clip_range_vf)
                # Value loss using the TD(gae_lambda) target
                value_loss = F.mse_loss(return_batch, values_pred)

                # Entropy loss favor exploration
                entropy_loss = -th.mean(entropy)

                loss = policy_loss + self.ent_coef * entropy_loss + self.vf_coef * value_loss

                # Optimization step
                self.policy.optimizer.zero_grad()
                loss.backward()
                # Clip grad norm
                th.nn.utils.clip_grad_norm_(self.policy.parameters(), self.max_grad_norm)
                self.policy.optimizer.step()
                approx_kl_divs.append(th.mean(old_log_prob - log_prob).detach().cpu().numpy())

            if self.target_kl is not None and np.mean(approx_kl_divs) > 1.5 * self.target_kl:
                print("Early stopping at step {} due to reaching max kl: {:.2f}".format(gradient_step,
                                                                                        np.mean(approx_kl_divs)))
                break

        explained_var = explained_variance(self.rollout_buffer.returns.flatten().cpu().numpy(),
                                           self.rollout_buffer.values.flatten().cpu().numpy())

        logger.logkv("explained_variance", explained_var)
        # TODO: gather stats for the entropy and other losses?
        logger.logkv("entropy", entropy.mean().item())
        logger.logkv("policy_loss", policy_loss.item())
        logger.logkv("value_loss", value_loss.item())
        if hasattr(self.policy, 'log_std'):
            logger.logkv("std", th.exp(self.policy.log_std).mean().item())

    def learn(self, total_timesteps, callback=None, log_interval=1,
              eval_env=None, eval_freq=-1, n_eval_episodes=5, tb_log_name="PPO",
              eval_log_path=None, reset_num_timesteps=True):

        episode_num, obs, callback = self._setup_learn(eval_env, callback, eval_freq, n_eval_episodes, eval_log_path)
        iteration = 0

        if self.tensorboard_log is not None and SummaryWriter is not None:
            self.tb_writer = SummaryWriter(log_dir=os.path.join(self.tensorboard_log, tb_log_name))

        callback.on_training_start(locals(), globals())

        while self.num_timesteps < total_timesteps:

            obs, continue_training = self.collect_rollouts(self.env, callback,
                                                           self.rollout_buffer,
                                                           n_rollout_steps=self.n_steps,
                                                           obs=obs)

            if continue_training is False:
                break

            iteration += 1
            self._update_current_progress(self.num_timesteps, total_timesteps)

            # Display training infos
            if self.verbose >= 1 and log_interval is not None and iteration % log_interval == 0:
                fps = int(self.num_timesteps / (time.time() - self.start_time))
                logger.logkv("iterations", iteration)
                if len(self.ep_info_buffer) > 0 and len(self.ep_info_buffer[0]) > 0:
                    logger.logkv('ep_rew_mean', self.safe_mean([ep_info['r'] for ep_info in self.ep_info_buffer]))
                    logger.logkv('ep_len_mean', self.safe_mean([ep_info['l'] for ep_info in self.ep_info_buffer]))
                logger.logkv("fps", fps)
                logger.logkv('time_elapsed', int(time.time() - self.start_time))
                logger.logkv("total timesteps", self.num_timesteps)
                logger.dumpkvs()

            self.train(self.n_epochs, batch_size=self.batch_size)

            # For tensorboard integration
            # if self.tb_writer is not None:
            #     self.tb_writer.add_scalar('Eval/reward', mean_reward, self.num_timesteps)

        callback.on_training_end()

        return self

    def get_torch_variables(self) -> Tuple[List[str], List[str]]:
        """
        cf base class
        """
        state_dicts = ["policy", "policy.optimizer"]

        return state_dicts, []<|MERGE_RESOLUTION|>--- conflicted
+++ resolved
@@ -1,10 +1,6 @@
 import os
 import time
-<<<<<<< HEAD
-from typing import Optional, Tuple
-=======
-from typing import List, Tuple
->>>>>>> 1f0dd60b
+from typing import Optional, Tuple, List
 
 import gym
 from gym import spaces
